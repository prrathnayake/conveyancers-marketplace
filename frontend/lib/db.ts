--- conflicted
+++ resolved
@@ -104,12 +104,10 @@
   return 0
 }
 
-<<<<<<< HEAD
 const insertCustomerProfiles = async (client: PoolClient): Promise<void> => {
   const { rows } = await client.query<{ id: number; role: 'buyer' | 'seller' }>(
     `SELECT id, role FROM users WHERE role IN ('buyer','seller')`
   )
-=======
 ensureWalJournalMode()
 
 const applySchema = (): void => {
@@ -522,7 +520,6 @@
     );
   `)
 }
->>>>>>> cbba3f00
 
   for (const row of rows) {
     await client.query(
@@ -545,8 +542,6 @@
   const { rows: customers } = await client.query<{ id: number }>(
     `SELECT id FROM users WHERE role IN ('buyer','seller')`
   )
-<<<<<<< HEAD
-=======
   ensureColumn('users', 'last_login_at', 'last_login_at DATETIME')
   ensureColumn('users', 'phone', "phone TEXT DEFAULT ''")
   ensureColumn('users', 'email_verified_at', 'email_verified_at DATETIME')
@@ -566,7 +561,6 @@
   ensureColumn('conveyancer_reviews', 'job_reference', "job_reference TEXT DEFAULT ''")
   schemaInitialized = true
 }
->>>>>>> cbba3f00
 
   const now = new Date()
   const iso = (offsetDays: number): string => {
